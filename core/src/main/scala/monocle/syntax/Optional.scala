--- conflicted
+++ resolved
@@ -17,23 +17,6 @@
 }
 
 final case class ApplyOptional[S, T, A, B](s: S, optional: Optional[S, T, A, B]){
-<<<<<<< HEAD
-  def getMaybe: Maybe[A] = optional.getMaybe(s)
-
-  def modify(f: A => B): T = optional.modify(f)(s)
-  def modifyMaybe(f: A => B): Maybe[T] = optional.modifyMaybe(f)(s)
-
-  def set(b: B): T = optional.set(b)(s)
-  def setMaybe(b: B): Maybe[T] = optional.setMaybe(b)(s)
-
-  def composeSetter[C, D](other: Setter[A, B, C, D]): ApplySetter[S, T, C, D] = ApplySetter(s, optional composeSetter other)
-  def composeFold[C](other: Fold[A, C]): ApplyFold[S, C] = ApplyFold(s, optional composeFold other)
-  def composeTraversal[C, D](other: Traversal[A, B, C, D]): ApplyTraversal[S, T, C, D] = ApplyTraversal(s, optional composeTraversal other)
-  def composeOptional[C, D](other: Optional[A, B, C, D]): ApplyOptional[S, T, C, D] = ApplyOptional(s, optional composeOptional  other)
-  def composePrism[C, D](other: Prism[A, B, C, D]): ApplyOptional[S, T, C, D] = ApplyOptional(s, optional composePrism  other)
-  def composeLens[C, D](other: PLens[A, B, C, D]): ApplyOptional[S, T, C, D] = ApplyOptional(s, optional composeLens other)
-  def composeIso[C, D](other: Iso[A, B, C, D]): ApplyOptional[S, T, C, D] = ApplyOptional(s, optional composeIso other)
-=======
   @inline def getMaybe: Maybe[A] = optional.getMaybe(s)
 
   @inline def modify(f: A => B): T = optional.modify(f)(s)
@@ -47,7 +30,7 @@
   @inline def composeTraversal[C, D](other: Traversal[A, B, C, D]): ApplyTraversal[S, T, C, D] = ApplyTraversal(s, optional composeTraversal other)
   @inline def composeOptional[C, D](other: Optional[A, B, C, D]): ApplyOptional[S, T, C, D] = ApplyOptional(s, optional composeOptional  other)
   @inline def composePrism[C, D](other: Prism[A, B, C, D]): ApplyOptional[S, T, C, D] = ApplyOptional(s, optional composePrism  other)
-  @inline def composeLens[C, D](other: Lens[A, B, C, D]): ApplyOptional[S, T, C, D] = ApplyOptional(s, optional composeLens other)
+  @inline def composeLens[C, D](other: PLens[A, B, C, D]): ApplyOptional[S, T, C, D] = ApplyOptional(s, optional composeLens other)
   @inline def composeIso[C, D](other: Iso[A, B, C, D]): ApplyOptional[S, T, C, D] = ApplyOptional(s, optional composeIso other)
 
   /** alias to composeTraversal */
@@ -57,8 +40,7 @@
   /** alias to composePrism */
   @inline def ^<-?[C, D](other: Prism[A, B, C, D]): ApplyOptional[S, T, C, D] = composePrism(other)
   /** alias to composeLens */
-  @inline def ^|->[C, D](other: Lens[A, B, C, D]): ApplyOptional[S, T, C, D] = composeLens(other)
+  @inline def ^|->[C, D](other: PLens[A, B, C, D]): ApplyOptional[S, T, C, D] = composeLens(other)
   /** alias to composeIso */
   @inline def ^<->[C, D](other: Iso[A, B, C, D]): ApplyOptional[S, T, C, D] = composeIso(other)
->>>>>>> 8890ab12
 }
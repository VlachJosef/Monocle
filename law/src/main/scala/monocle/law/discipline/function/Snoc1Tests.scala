package monocle.law.discipline.function

<<<<<<< HEAD
import cats.Eq
import monocle.function._
import monocle.law.discipline.internal.Tuple2Eq._
=======
import monocle.function.Snoc1._
import monocle.function._
>>>>>>> f24bc89b
import monocle.law.discipline.{IsoTests, LensTests}
import org.scalacheck.Arbitrary
import org.typelevel.discipline.Laws

object Snoc1Tests extends Laws {

  def apply[S, I, L](implicit iEq: Eq[I], iArb: Arbitrary[I],
                              lEq: Eq[L], lArb: Arbitrary[L],
                              sEq: Eq[S], sArb: Arbitrary[S],
                         evSnoc1: Snoc1[S, I, L]): RuleSet =
    new SimpleRuleSet("Snoc1",
      IsoTests(snoc1[S, I, L]).props ++
      LensTests(init[S, I, L]).props ++
      LensTests(last[S, I, L]).props: _*)

}<|MERGE_RESOLUTION|>--- conflicted
+++ resolved
@@ -1,13 +1,10 @@
 package monocle.law.discipline.function
 
-<<<<<<< HEAD
 import cats.Eq
+import monocle.function.Snoc1._
 import monocle.function._
 import monocle.law.discipline.internal.Tuple2Eq._
-=======
-import monocle.function.Snoc1._
-import monocle.function._
->>>>>>> f24bc89b
+import monocle.law.discipline.{IsoTests, LensTests}
 import monocle.law.discipline.{IsoTests, LensTests}
 import org.scalacheck.Arbitrary
 import org.typelevel.discipline.Laws
@@ -22,5 +19,4 @@
       IsoTests(snoc1[S, I, L]).props ++
       LensTests(init[S, I, L]).props ++
       LensTests(last[S, I, L]).props: _*)
-
 }
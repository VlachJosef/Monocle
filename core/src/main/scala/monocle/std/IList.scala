--- conflicted
+++ resolved
@@ -36,11 +36,7 @@
     FilterIndex.traverseFilterIndex[IList, A](_.zipWithIndex)
 
   implicit def iListCons[A]: Cons[IList[A], A] = new Cons[IList[A], A]{
-<<<<<<< HEAD
-    def cons = SimplePrism[IList[A], (A, IList[A])]({
-=======
-    def _cons = SimplePrism[IList[A], (A, IList[A])]{
->>>>>>> 2bfaa7a3
+    def cons = SimplePrism[IList[A], (A, IList[A])]{
       case INil()       => Maybe.empty
       case ICons(x, xs) => Maybe.just((x, xs))
     }{ case (a, s) => ICons(a, s) }

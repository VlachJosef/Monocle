--- conflicted
+++ resolved
@@ -14,25 +14,6 @@
 }
 
 case class ApplyFold[S, A](s: S, _fold: Fold[S, A]) {
-<<<<<<< HEAD
-  def foldMap[M: Monoid](f: A => M): M = _fold.foldMap(f)(s)
-
-  def fold(implicit ev: Monoid[A]): A = _fold.fold(s)
-
-  def getAll: IList[A] = _fold.getAll(s)
-  def headMaybe: Maybe[A] = _fold.headMaybe(s)
-
-  def exist(p: A => Boolean): Boolean = _fold.exist(p)(s)
-  def all(p: A => Boolean): Boolean = _fold.all(p)(s)
-
-  def composeFold[B](other: Fold[A, B]): ApplyFold[S, B] = ApplyFold(s, _fold composeFold other)
-  def composeGetter[B](other: Getter[A, B]): ApplyFold[S, B] = ApplyFold(s, _fold composeGetter other)
-  def composeTraversal[B, C, D](other: Traversal[A, B, C, D]): ApplyFold[S, C] = ApplyFold(s, _fold composeTraversal other)
-  def composeOptional[B, C, D](other: Optional[A, B, C, D]): ApplyFold[S, C] = ApplyFold(s, _fold composeOptional other)
-  def composePrism[B, C, D](other: Prism[A, B, C, D]): ApplyFold[S, C] = ApplyFold(s, _fold composePrism other)
-  def composeLens[B, C, D](other: PLens[A, B, C, D]): ApplyFold[S, C] = ApplyFold(s, _fold composeLens other)
-  def composeIso[B, C, D](other: Iso[A, B, C, D]): ApplyFold[S, C] = ApplyFold(s, _fold composeIso other)
-=======
   @inline def foldMap[M: Monoid](f: A => M): M = _fold.foldMap(f)(s)
   @inline def fold(implicit ev: Monoid[A]): A = _fold.fold(s)
 
@@ -47,7 +28,7 @@
   @inline def composeTraversal[B, C, D](other: Traversal[A, B, C, D]): ApplyFold[S, C] = ApplyFold(s, _fold composeTraversal other)
   @inline def composeOptional[B, C, D](other: Optional[A, B, C, D]): ApplyFold[S, C] = ApplyFold(s, _fold composeOptional other)
   @inline def composePrism[B, C, D](other: Prism[A, B, C, D]): ApplyFold[S, C] = ApplyFold(s, _fold composePrism other)
-  @inline def composeLens[B, C, D](other: Lens[A, B, C, D]): ApplyFold[S, C] = ApplyFold(s, _fold composeLens other)
+  @inline def composeLens[B, C, D](other: PLens[A, B, C, D]): ApplyFold[S, C] = ApplyFold(s, _fold composeLens other)
   @inline def composeIso[B, C, D](other: Iso[A, B, C, D]): ApplyFold[S, C] = ApplyFold(s, _fold composeIso other)
 
   /** alias to composeTraversal */
@@ -57,8 +38,7 @@
   /** alias to composePrism */
   @inline def ^<-?[B, C, D](other: Prism[A, B, C, D]): ApplyFold[S, C] = composePrism(other)
   /** alias to composeLens */
-  @inline def ^|->[B, C, D](other: Lens[A, B, C, D]): ApplyFold[S, C] = composeLens(other)
+  @inline def ^|->[B, C, D](other: PLens[A, B, C, D]): ApplyFold[S, C] = composeLens(other)
   /** alias to composeIso */
   @inline def ^<->[B, C, D](other: Iso[A, B, C, D]): ApplyFold[S, C] = composeIso(other)
->>>>>>> 8890ab12
 }
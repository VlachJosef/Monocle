package monocle

<<<<<<< HEAD
import cats.arrow.{Category, Choice, Compose}
import cats.data.Xor
import cats.std.list._
import monocle.std.list._

class SetterSpec extends MonocleSuite {

  def all[A]: Setter[List[A], A] = PSetter.fromFunctor[List, A, A]
  def even[A]: Setter[List[A], A] = function.filterIndex[List[A], Int, A](_ % 2 == 0).asSetter
=======
import scalaz._

class SetterSpec extends MonocleSuite {

  def all[A]: Setter[IList[A], A] = PSetter.fromFunctor[IList, A, A]
  def even[A]: Setter[IList[A], A] = filterIndex[IList[A], Int, A](_ % 2 == 0).asSetter
>>>>>>> f24bc89b

  // test implicit resolution of type classes

  test("Setter has a Compose instance") {
    Compose[Setter].compose(all[Int], all[List[Int]]).set(3)(List(List(1,2,3), List(4))) shouldEqual List(List(3,3,3), List(3))
  }

  test("Setter has a Category instance") {
    Category[Setter].id[Int].modify(_ + 1)(3) shouldEqual 4
  }

  test("Setter has a Choice instance") {
    Choice[Setter].choice(all[Int], even[Int]).modify(_ + 1)(Xor.right(List(1,2,3,4))) shouldEqual Xor.right(List(2,2,4,4))
  }


}<|MERGE_RESOLUTION|>--- conflicted
+++ resolved
@@ -1,23 +1,13 @@
 package monocle
 
-<<<<<<< HEAD
 import cats.arrow.{Category, Choice, Compose}
 import cats.data.Xor
 import cats.std.list._
-import monocle.std.list._
 
 class SetterSpec extends MonocleSuite {
 
   def all[A]: Setter[List[A], A] = PSetter.fromFunctor[List, A, A]
-  def even[A]: Setter[List[A], A] = function.filterIndex[List[A], Int, A](_ % 2 == 0).asSetter
-=======
-import scalaz._
-
-class SetterSpec extends MonocleSuite {
-
-  def all[A]: Setter[IList[A], A] = PSetter.fromFunctor[IList, A, A]
-  def even[A]: Setter[IList[A], A] = filterIndex[IList[A], Int, A](_ % 2 == 0).asSetter
->>>>>>> f24bc89b
+  def even[A]: Setter[List[A], A] = filterIndex[List[A], Int, A](_ % 2 == 0).asSetter
 
   // test implicit resolution of type classes
 
@@ -33,5 +23,4 @@
     Choice[Setter].choice(all[Int], even[Int]).modify(_ + 1)(Xor.right(List(1,2,3,4))) shouldEqual Xor.right(List(2,2,4,4))
   }
 
-
 }
package monocle

import cats.arrow.Choice
import cats.{Applicative, Monoid}
import cats.data.Xor

/**
 * A [[POptional]] can be seen as a pair of functions:
 *  - `getOrModify: S      => T Xor A`
 *  - `set        : (B, S) => T`
 *
 * A [[POptional]] could also be defined as a weaker [[PLens]] and
 * weaker [[PPrism]]
 *
 * [[POptional]] stands for Polymorphic Optional as it set and modify methods change
 * a type `A` to `B` and `S` to `T`.
 * [[Optional]] is a type alias for [[POptional]] restricted to monomorphic updates:
 * {{{
 * type Optional[S, A] = POptional[S, S, A, A]
 * }}}
 *
 * @see [[monocle.law.OptionalLaws]]
 *
 * @tparam S the source of a [[POptional]]
 * @tparam T the modified source of a [[POptional]]
 * @tparam A the target of a [[POptional]]
 * @tparam B the modified target of a [[POptional]]
 */
abstract class POptional[S, T, A, B] extends Serializable { self =>

<<<<<<< HEAD
  /** get the target of a [[POptional]] or modify the source in case there is no target */
  def getOrModify(s: S): T Xor A
=======
  /** get the target of a [[POptional]] or return the original value while allowing the type to change if it does not match */
  def getOrModify(s: S): T \/ A
>>>>>>> f24bc89b

  /** get the modified source of a [[POptional]] */
  def set(b: B): S => T

  /** get the target of a [[POptional]] or nothing if there is no target */
  def getOption(s: S): Option[A]

  /** modify polymorphically the target of a [[POptional]] with an Applicative function */
  def modifyF[F[_]](f: A => F[B])(s: S)(implicit F: Applicative[F]): F[T]

  /** modify polymorphically the target of a [[POptional]] with a function */
  def modify(f: A => B): S => T

  /**
   * modify polymorphically the target of a [[POptional]] with a function.
   * return empty if the [[POptional]] is not getOrModify
   */
  final def modifyOption(f: A => B): S => Option[T] =
    s => getOption(s).map(a => set(f(a))(s))

  /**
   * set polymorphically the target of a [[POptional]] with a value.
   * return empty if the [[POptional]] is not getOrModify
   */
  final def setOption(b: B): S => Option[T] =
    modifyOption(_ => b)

  /** check if a [[POptional]] has a target */
  final def isMatching(s: S): Boolean =
    getOption(s).isDefined

  /** join two [[POptional]] with the same target */
  final def sum[S1, T1](other: POptional[S1, T1, A, B]): POptional[S Xor S1, T Xor T1, A, B] =
    POptional[S Xor S1, T Xor T1, A, B](_.fold(self.getOrModify(_).leftMap(Xor.left), other.getOrModify(_).leftMap(Xor.right))){
      b => _.bimap(self.set(b), other.set(b))
    }

  final def first[C]: POptional[(S, C), (T, C), (A, C), (B, C)] =
    POptional[(S, C), (T, C), (A, C), (B, C)]{
      case (s, c) => getOrModify(s).bimap(_ -> c, _ -> c)
    }{ case (b, c) => {
        case (s, _) => (set(b)(s), c)
      }
    }

  final def second[C]: POptional[(C, S), (C, T), (C, A), (C, B)] =
    POptional[(C, S), (C, T), (C, A), (C, B)]{
      case (c, s) => getOrModify(s).bimap(c -> _, c -> _)
    }{ case (c, b) => {
        case (_, s) => (c, set(b)(s))
      }
    }

  /***************************************************************/
  /** Compose methods between a [[POptional]] and another Optics */
  /***************************************************************/

  /** compose a [[POptional]] with a [[Fold]] */
  final def composeFold[C](other: Fold[A, C]): Fold[S, C] =
    asFold composeFold other

  /** compose a [[POptional]] with a [[Getter]] */
  final def composeGetter[C](other: Getter[A, C]): Fold[S, C] =
    asFold composeGetter other

  /** compose a [[POptional]] with a [[PSetter]] */
  final def composeSetter[C, D](other: PSetter[A, B, C, D]): PSetter[S, T, C, D] =
    asSetter composeSetter other

  /** compose a [[POptional]] with a [[PTraversal]] */
  final def composeTraversal[C, D](other: PTraversal[A, B, C, D]): PTraversal[S, T, C, D] =
    asTraversal composeTraversal other

  /** compose a [[POptional]] with a [[POptional]] */
  final def composeOptional[C, D](other: POptional[A, B, C, D]): POptional[S, T, C, D] =
    new POptional[S, T, C, D]{
      def getOrModify(s: S): T Xor C =
        self.getOrModify(s).flatMap(a => other.getOrModify(a).bimap(self.set(_)(s), identity))

      def set(d: D): S => T =
        self.modify(other.set(d))

      def getOption(s: S): Option[C] =
        self.getOption(s) flatMap other.getOption

      def modifyF[F[_]: Applicative](f: C => F[D])(s: S): F[T] =
        self.modifyF(other.modifyF(f))(s)

      def modify(f: C => D): S => T =
        self.modify(other.modify(f))
    }

  /** compose a [[POptional]] with a [[PPrism]] */
  final def composePrism[C, D](other: PPrism[A, B, C, D]): POptional[S, T, C, D] =
    composeOptional(other.asOptional)

  /** compose a [[POptional]] with a [[PLens]] */
  final def composeLens[C, D](other: PLens[A, B, C, D]): POptional[S, T, C, D] =
    composeOptional(other.asOptional)

  /** compose a [[POptional]] with a [[PIso]] */
  final def composeIso[C, D](other: PIso[A, B, C, D]): POptional[S, T, C, D] =
    composeOptional(other.asOptional)

  /********************************************/
  /** Experimental aliases of compose methods */
  /********************************************/

  /** alias to composeTraversal */
  final def ^|->>[C, D](other: PTraversal[A, B, C, D]): PTraversal[S, T, C, D] =
    composeTraversal(other)

  /** alias to composeOptional */
  final def ^|-?[C, D](other: POptional[A, B, C, D]): POptional[S, T, C, D] =
    composeOptional(other)

  /** alias to composePrism */
  final def ^<-?[C, D](other: PPrism[A, B, C, D]): POptional[S, T, C, D] =
    composePrism(other)

  /** alias to composeLens */
  final def ^|->[C, D](other: PLens[A, B, C, D]): POptional[S, T, C, D] =
    composeLens(other)

  /** alias to composeIso */
  final def ^<->[C, D](other: PIso[A, B, C, D]): POptional[S, T, C, D] =
    composeIso(other)

  /*********************************************************************/
  /** Transformation methods to view a [[POptional]] as another Optics */
  /*********************************************************************/

  /** view a [[POptional]] as a [[Fold]] */
  final def asFold: Fold[S, A] = new Fold[S, A]{
    def foldMap[M: Monoid](f: A => M)(s: S): M =
      self.getOption(s) map f getOrElse Monoid[M].empty
  }

  /** view a [[POptional]] as a [[PSetter]] */
  final def asSetter: PSetter[S, T, A, B] =
    new PSetter[S, T, A, B]{
      def modify(f: A => B): S => T =
        self.modify(f)

      def set(b: B): S => T =
        self.set(b)
    }

  /** view a [[POptional]] as a [[PTraversal]] */
  final def asTraversal: PTraversal[S, T, A, B] = new PTraversal[S, T, A, B] {
    def modifyF[F[_]: Applicative](f: A => F[B])(s: S): F[T] =
      self.modifyF(f)(s)
  }

}

object POptional extends OptionalInstances {
  def id[S, T]: POptional[S, T, S, T] =
    PIso.id[S, T].asOptional

  def codiagonal[S, T]: POptional[S Xor S, T Xor T, S, T] =
    POptional[S Xor S, T Xor T, S, T](
      _.fold(Xor.right, Xor.right)
    )(t => _.bimap(_ => t, _ => t))

  /** create a [[POptional]] using the canonical functions: getOrModify and set */
  def apply[S, T, A, B](_getOrModify: S => T Xor A)(_set: B => S => T): POptional[S, T, A, B] =
    new POptional[S, T, A, B]{
      def getOrModify(s: S): T Xor A =
        _getOrModify(s)

      def set(b: B): S => T =
        _set(b)

      def getOption(s: S): Option[A] =
        _getOrModify(s).toOption

      def modifyF[F[_]: Applicative](f: A => F[B])(s: S): F[T] =
        _getOrModify(s).fold(
          t => Applicative[F].pure(t),
          a => Applicative[F].map(f(a))(_set(_)(s))
        )

      def modify(f: A => B): S => T =
        s => _getOrModify(s).fold(identity, a => _set(f(a))(s))
    }
}

object Optional {
  def id[A]: Optional[A, A] =
    Iso.id[A].asOptional

  def codiagonal[S]: Optional[S Xor S, S] =
    POptional.codiagonal

  /** [[Optional]] that points to nothing */
  def void[S, A]: Optional[S, A] =
    Optional[S, A](_ => None)(_ => identity)

  /** alias for [[POptional]] apply restricted to monomorphic update */
  def apply[S, A](_getOption: S => Option[A])(_set: A => S => S): Optional[S, A] =
    new Optional[S, A]{
      def getOrModify(s: S): S Xor A =
        _getOption(s).fold[S Xor A](Xor.left(s))(Xor.right)

      def set(a: A): S => S =
        _set(a)

      def getOption(s: S): Option[A] =
        _getOption(s)

      def modifyF[F[_]: Applicative](f: A => F[A])(s: S): F[S] =
        _getOption(s).fold(
          Applicative[F].pure(s))(
          a => Applicative[F].map(f(a))(_set(_)(s))
        )

      def modify(f: A => A): S => S =
        s => _getOption(s).fold(s)(a => _set(f(a))(s))
    }
}

sealed abstract class OptionalInstances {
  implicit val optionalChoice: Choice[Optional] = new Choice[Optional] {
    override def choice[A, B, C](f: Optional[A, C], g: Optional[B, C]): Optional[A Xor B, C] =
      f sum g

    def id[A]: Optional[A, A] =
      Optional.id[A]

    def compose[A, B, C](f: Optional[B, C], g: Optional[A, B]): Optional[A, C] =
      g composeOptional f
  }
}<|MERGE_RESOLUTION|>--- conflicted
+++ resolved
@@ -28,13 +28,8 @@
  */
 abstract class POptional[S, T, A, B] extends Serializable { self =>
 
-<<<<<<< HEAD
-  /** get the target of a [[POptional]] or modify the source in case there is no target */
+  /** get the target of a [[POptional]] or return the original value while allowing the type to change if it does not match */
   def getOrModify(s: S): T Xor A
-=======
-  /** get the target of a [[POptional]] or return the original value while allowing the type to change if it does not match */
-  def getOrModify(s: S): T \/ A
->>>>>>> f24bc89b
 
   /** get the modified source of a [[POptional]] */
   def set(b: B): S => T

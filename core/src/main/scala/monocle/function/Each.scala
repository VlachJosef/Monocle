--- conflicted
+++ resolved
@@ -61,19 +61,18 @@
       Traversal.apply3[(A, A, A), (A, A, A), A, A](_._1)(_._2)(_._3)((_, b1, b2, b3) => (b1, b2, b3))
   }
 
-<<<<<<< HEAD
+  implicit def treeEach[A]: Each[Tree[A], A] = new Each[Tree[A], A] {
+
+    import scalaz.Tree._
+
+    def each: SimpleTraversal[Tree[A], A] = Traversal[Tree, A, A]
+  }
+
   implicit def vectorEachInstance[A]: Each[Vector[A], A] = new Each[Vector[A], A] {
 
     import scalaz.std.vector._
 
     def each: SimpleTraversal[Vector[A], A] = Traversal[Vector, A, A]
-=======
-  implicit def treeEach[A]: Each[Tree[A], A] = new Each[Tree[A], A] {
-
-    import scalaz.Tree._
-
-    def each: SimpleTraversal[Tree[A], A] = Traversal[Tree, A, A]
->>>>>>> 0f052188
   }
 
 }
package monocle.generic

import monocle._
import monocle.function._
import shapeless._
import shapeless.ops.hlist.{Reverse => HReverse, Prepend, IsHCons, ReplaceAt, At, Init => HInit, Last => HLast}


object hlist extends HListInstances

trait HListInstances {

  def toHList[S, A <: HList](implicit gen: Generic.Aux[S, A]): SimpleIso[S, A] =
    SimpleIso[S, A]{ s => gen.to(s)}{l => gen.from(l)}

  def fromHList[S <: HList, A](implicit gen: Generic.Aux[A, S]): SimpleIso[S, A] =
    toHList.reverse

  implicit def hListReverse[S <: HList, A <: HList](implicit ev1: HReverse.Aux[S, A],
                                                    ev2: HReverse.Aux[A, S]): Reverse[S, A] = new Reverse[S, A]{
    def reverse = SimpleIso[S, A](ev1.apply)(ev2.apply)
  }

  implicit def hListHCons[S <: HList, H, T <: HList]
     (implicit evIsCons: IsHCons.Aux[S, H, T],
              evPrepend: Prepend.Aux[H :: HNil, T, S]): HCons[S, H, T] = new HCons[S, H, T] {
    def hcons = SimpleIso[S, (H, T)](s => (evIsCons.head(s), evIsCons.tail(s)), { case (h, t) => evPrepend(h :: HNil, t) })
  }

<<<<<<< HEAD
  implicit def hListHSnoc[S <: HList, I <: HList, L]
   (implicit evInit: HInit.Aux[S, I],
             evLast: HLast.Aux[S, L],
          evPrepend: Prepend.Aux[I, L :: HNil, S]): HSnoc[S, I, L] = new HSnoc[S, I, L] {
    def hsnoc = SimpleIso[S, (I, L)](s => (evInit(s), evLast(s)), { case (i, l) => evPrepend(i, l :: HNil) })
=======
  implicit def hListLast[S <: HList, RS <: HList, A](implicit evReverse: Reverse[S, RS],
                                                                 evHead: Head[RS, A]) = new Last[S, A] {
    def last = evReverse.reverse composeLens evHead.head
  }

  implicit def hListTail[S <: HList, H, T <: HList](implicit evIsCons: IsHCons.Aux[S, H, T],
                                                            evPrepend: Prepend.Aux[H :: HNil, T, S]) = new Tail[S, T] {
    def tail = SimpleLens[S, T](s => evIsCons.tail(s))( (a, s) => evPrepend(evIsCons.head(s) :: HNil, a))
  }

  implicit def hListInit[S <: HList, L, A <: HList](implicit evInit: HInit.Aux[S, A],
                                                             evLast: HLast.Aux[S, L],
                                                    evPrepend: Prepend.Aux[A, L :: HNil, S]) = new Init[S, A] {
    def init = SimpleLens[S, A](evInit.apply)( (a, s) => evPrepend(a, evLast(s) :: HNil))
>>>>>>> 2bfaa7a3
  }

  implicit def hListField1[S <: HList, A](implicit evAt: At.Aux[S, shapeless.nat._0.N, A],
                                              evReplace: ReplaceAt.Aux[S, shapeless.nat._0.N, A, (A, S)]) = new Field1[S, A] {
    def first = hListAt(shapeless.nat._0)
  }

  implicit def hListField2[S <: HList, A](implicit evAt: At.Aux[S, shapeless.nat._1.N, A],
                                              evReplace: ReplaceAt.Aux[S, shapeless.nat._1.N, A, (A, S)]) = new Field2[S, A] {
    def second = hListAt(shapeless.nat._1)
  }

  implicit def hListField3[S <: HList, A](implicit evAt: At.Aux[S, shapeless.nat._2.N, A],
                                              evReplace: ReplaceAt.Aux[S, shapeless.nat._2.N, A, (A, S)]) = new Field3[S, A] {
    def third = hListAt(shapeless.nat._2)
  }

  implicit def hListField4[S <: HList, A](implicit evAt: At.Aux[S, shapeless.nat._3.N, A],
                                              evReplace: ReplaceAt.Aux[S, shapeless.nat._3.N, A, (A, S)]) = new Field4[S, A] {
    def fourth = hListAt(shapeless.nat._3)
  }

  implicit def hListField5[S <: HList, A](implicit evAt: At.Aux[S, shapeless.nat._4.N, A],
                                              evReplace: ReplaceAt.Aux[S, shapeless.nat._4.N, A, (A, S)]) = new Field5[S, A] {
    def fifth = hListAt(shapeless.nat._4)
  }

  implicit def hListField6[S <: HList, A](implicit evAt: At.Aux[S, shapeless.nat._5.N, A],
                                              evReplace: ReplaceAt.Aux[S, shapeless.nat._5.N, A, (A, S)]) = new Field6[S, A] {
    def sixth = hListAt(shapeless.nat._5)
  }


  private def hListAt[S <: HList, A](n : Nat)(implicit evAt: At.Aux[S, n.N, A],
                                                  evReplace: ReplaceAt.Aux[S, n.N, A, (A, S)]): SimpleLens[S, A]  =
    SimpleLens[S, A](_.at(n))( (a, hlist) => hlist.updatedAt(n, a) )

}<|MERGE_RESOLUTION|>--- conflicted
+++ resolved
@@ -21,34 +21,17 @@
     def reverse = SimpleIso[S, A](ev1.apply)(ev2.apply)
   }
 
-  implicit def hListHCons[S <: HList, H, T <: HList]
+  implicit def hListCons1[S <: HList, H, T <: HList]
      (implicit evIsCons: IsHCons.Aux[S, H, T],
-              evPrepend: Prepend.Aux[H :: HNil, T, S]): HCons[S, H, T] = new HCons[S, H, T] {
-    def hcons = SimpleIso[S, (H, T)](s => (evIsCons.head(s), evIsCons.tail(s)), { case (h, t) => evPrepend(h :: HNil, t) })
+              evPrepend: Prepend.Aux[H :: HNil, T, S]): Cons1[S, H, T] = new Cons1[S, H, T] {
+    def cons1 = SimpleIso[S, (H, T)](s => (evIsCons.head(s), evIsCons.tail(s))){ case (h, t) => evPrepend(h :: HNil, t) }
   }
 
-<<<<<<< HEAD
-  implicit def hListHSnoc[S <: HList, I <: HList, L]
+  implicit def hListSnoc1[S <: HList, I <: HList, L]
    (implicit evInit: HInit.Aux[S, I],
              evLast: HLast.Aux[S, L],
-          evPrepend: Prepend.Aux[I, L :: HNil, S]): HSnoc[S, I, L] = new HSnoc[S, I, L] {
-    def hsnoc = SimpleIso[S, (I, L)](s => (evInit(s), evLast(s)), { case (i, l) => evPrepend(i, l :: HNil) })
-=======
-  implicit def hListLast[S <: HList, RS <: HList, A](implicit evReverse: Reverse[S, RS],
-                                                                 evHead: Head[RS, A]) = new Last[S, A] {
-    def last = evReverse.reverse composeLens evHead.head
-  }
-
-  implicit def hListTail[S <: HList, H, T <: HList](implicit evIsCons: IsHCons.Aux[S, H, T],
-                                                            evPrepend: Prepend.Aux[H :: HNil, T, S]) = new Tail[S, T] {
-    def tail = SimpleLens[S, T](s => evIsCons.tail(s))( (a, s) => evPrepend(evIsCons.head(s) :: HNil, a))
-  }
-
-  implicit def hListInit[S <: HList, L, A <: HList](implicit evInit: HInit.Aux[S, A],
-                                                             evLast: HLast.Aux[S, L],
-                                                    evPrepend: Prepend.Aux[A, L :: HNil, S]) = new Init[S, A] {
-    def init = SimpleLens[S, A](evInit.apply)( (a, s) => evPrepend(a, evLast(s) :: HNil))
->>>>>>> 2bfaa7a3
+          evPrepend: Prepend.Aux[I, L :: HNil, S]): Snoc1[S, I, L] = new Snoc1[S, I, L] {
+    def snoc1 = SimpleIso[S, (I, L)](s => (evInit(s), evLast(s))){ case (i, l) => evPrepend(i, l :: HNil) }
   }
 
   implicit def hListField1[S <: HList, A](implicit evAt: At.Aux[S, shapeless.nat._0.N, A],

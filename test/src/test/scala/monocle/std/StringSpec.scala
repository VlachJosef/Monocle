--- conflicted
+++ resolved
@@ -18,12 +18,7 @@
   checkAll("String to Byte"    , PrismTests(stringToByte))
   checkAll("String to Int"     , PrismTests(stringToInt))
   checkAll("String to Long"    , PrismTests(stringToLong))
-<<<<<<< HEAD
-=======
 
-  test("String to Long: '-' to long should not succeed.") {
-    stringToLong.getOption("-") shouldEqual None
-  }
 
->>>>>>> 2125b153
+
 }
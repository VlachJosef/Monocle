package monocle.std

import monocle.function._
import monocle.{SimpleOptional, SimplePrism}

import scalaz.Id.Id
import scalaz.Maybe
import scalaz.std.vector._
import scalaz.syntax.traverse._

object vector extends VectorInstances

trait VectorInstances {

  implicit def vectorEmpty[A]: Empty[Vector[A]] = new Empty[Vector[A]] {
    def empty = SimplePrism[Vector[A], Unit](v => if(v.isEmpty) Maybe.just(()) else Maybe.empty)(_ => Vector.empty)
  }

  implicit def vectorEach[A]: Each[Vector[A], A] = Each.traverseEach[Vector, A]

  implicit def vectorIndex[A]: Index[Vector[A], Int, A] = new Index[Vector[A], Int, A] {
    def index(i: Int) = SimpleOptional[Vector[A], A](
      v      => if(i < 0) Maybe.empty else Maybe.fromTryCatchNonFatal(v.apply(i)))(
      (a, v) => v.zipWithIndex.traverse[Id, A]{
        case (_    , index) if index == i => a
        case (value, index)               => value
      }
    )
  }

  implicit def vectorFilterIndex[A]: FilterIndex[Vector[A], Int, A] =
    FilterIndex.traverseFilterIndex[Vector, A](_.zipWithIndex)

  implicit def vectorCons[A]: Cons[Vector[A], A] = new Cons[Vector[A], A]{
<<<<<<< HEAD
    def cons = SimplePrism[Vector[A], (A, Vector[A])]({
=======
    def _cons = SimplePrism[Vector[A], (A, Vector[A])]{
>>>>>>> 2bfaa7a3
      case Vector() => Maybe.empty
      case x +: xs  => Maybe.just((x, xs))
    }{ case (a, s) => a +: s }
  }

  implicit def vectorSnoc[A]: Snoc[Vector[A], A] = new Snoc[Vector[A], A]{
    def snoc = SimplePrism[Vector[A], (Vector[A], A)](
      v => if(v.isEmpty) Maybe.empty else Maybe.just((v.init, v.last))){
      case (xs, x) => xs :+ x
    }
  }

  implicit def vectorReverse[A]: Reverse[Vector[A], Vector[A]] =
    reverseFromReverseFunction[Vector[A]](_.reverse)

}<|MERGE_RESOLUTION|>--- conflicted
+++ resolved
@@ -32,11 +32,7 @@
     FilterIndex.traverseFilterIndex[Vector, A](_.zipWithIndex)
 
   implicit def vectorCons[A]: Cons[Vector[A], A] = new Cons[Vector[A], A]{
-<<<<<<< HEAD
-    def cons = SimplePrism[Vector[A], (A, Vector[A])]({
-=======
-    def _cons = SimplePrism[Vector[A], (A, Vector[A])]{
->>>>>>> 2bfaa7a3
+    def cons = SimplePrism[Vector[A], (A, Vector[A])]{
       case Vector() => Maybe.empty
       case x +: xs  => Maybe.just((x, xs))
     }{ case (a, s) => a +: s }

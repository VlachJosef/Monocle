package monocle.std

import monocle.function._
import monocle.{SimplePrism, SimpleIso}
import scalaz.Maybe
import scalaz.std.list._
import scalaz.syntax.traverse._

object string extends StringInstances

trait StringInstances {

  val stringToList: SimpleIso[String, List[Char]] = SimpleIso((_: String).toList)(_.mkString)

  implicit val stringEmpty: Empty[String] = new Empty[String] {
    def empty = SimplePrism[String, Unit](s => if(s.isEmpty) Maybe.just(()) else Maybe.empty)(_ => "")
  }

  implicit val stringReverse: Reverse[String, String] = reverseFromReverseFunction[String](_.reverse)

  implicit val stringEach: Each[String, Char] = new Each[String, Char] {
    def each = stringToList composeTraversal Each.each[List[Char], Char]
  }

  implicit val stringIndex: Index[String, Int, Char] = new Index[String, Int, Char]{
    def index(i: Int) = stringToList composeOptional Index.index[List[Char], Int, Char](i)
  }

  implicit val stringFilterIndex: FilterIndex[String, Int, Char] = new FilterIndex[String, Int, Char]{
    def filterIndex(predicate: Int => Boolean) =
      stringToList composeTraversal FilterIndex.filterIndex[List[Char], Int, Char](predicate)
  }

  implicit val stringCons: Cons[String, Char] = new Cons[String, Char] {
<<<<<<< HEAD
    def cons = SimplePrism[String, (Char, String)](s =>
      if(s.isEmpty) Maybe.empty else Maybe.just(s.head, s.tail),
      { case (h, t) => h + t }
    )
=======
    def _cons = SimplePrism[String, (Char, String)](
      s => if(s.isEmpty) Maybe.empty else Maybe.just((s.head, s.tail))){
      case (h, t) => h + t
    }
>>>>>>> 2bfaa7a3
  }

  implicit val stringSnoc: Snoc[String, Char] = new Snoc[String, Char]{
    def snoc = SimplePrism[String, (String, Char)](
      s => if(s.isEmpty) Maybe.empty else Maybe.just((s.init, s.last))){
      case (init, last) => init :+ last
    }
  }


  implicit val stringToBoolean = new SafeCast[String, Boolean] {
    def safeCast = SimplePrism{s: String => Maybe.fromTryCatchNonFatal(s.toBoolean)}(_.toString)
  }

  implicit val stringToLong = new SafeCast[String, Long] {
    def safeCast = SimplePrism(parseLong)(_.toString)
  }

  implicit val stringToInt = new SafeCast[String, Int] {
    def safeCast = SafeCast.safeCast[String, Long] composePrism SafeCast.safeCast[Long, Int]
  }

  implicit val stringToByte = new SafeCast[String, Byte] {
    def safeCast = SafeCast.safeCast[String, Long] composePrism SafeCast.safeCast[Long, Byte]
  }

  private def parseLong(s: String): Maybe[Long] =
    if (s.isEmpty) Maybe.empty
    else s.toList match {
      case '-' :: xs => parseLongUnsigned(xs).map(-_)
      case xs        => parseLongUnsigned(xs)
      // we reject case where String starts with +, otherwise it will be an invalid Prism according 2nd Prism law
    }

  private def parseLongUnsigned(s: List[Char]): Maybe[Long] =
    s.traverse(charToDigit).map(_.foldl(0L)(n => d => n * 10 + d))

  private def charToDigit(c: Char): Maybe[Int] =
    if (c >= '0' && c <= '9') Maybe.just(c - '0')
    else Maybe.empty

}<|MERGE_RESOLUTION|>--- conflicted
+++ resolved
@@ -32,17 +32,9 @@
   }
 
   implicit val stringCons: Cons[String, Char] = new Cons[String, Char] {
-<<<<<<< HEAD
     def cons = SimplePrism[String, (Char, String)](s =>
-      if(s.isEmpty) Maybe.empty else Maybe.just(s.head, s.tail),
-      { case (h, t) => h + t }
-    )
-=======
-    def _cons = SimplePrism[String, (Char, String)](
-      s => if(s.isEmpty) Maybe.empty else Maybe.just((s.head, s.tail))){
-      case (h, t) => h + t
-    }
->>>>>>> 2bfaa7a3
+      if(s.isEmpty) Maybe.empty else Maybe.just((s.head, s.tail))
+    ){ case (h, t) => h + t }
   }
 
   implicit val stringSnoc: Snoc[String, Char] = new Snoc[String, Char]{

package monocle.std

import cats.std.list._
import cats.std.option._
import cats.syntax.traverse._
import monocle.function._
import monocle.std.list._
import monocle.{Iso, Prism}

import scala.util.Try

object string extends StringOptics

trait StringOptics {

  val stringToList: Iso[String, List[Char]] =
    Iso((_: String).toList)(_.mkString)

  val stringToBoolean: Prism[String, Boolean] =
    Prism{s: String => Try(s.toBoolean).toOption}(_.toString)

  val stringToLong: Prism[String, Long] =
    Prism(parseLong)(_.toString)

  val stringToInt: Prism[String, Int] =
    stringToLong composePrism long.longToInt

  val stringToByte: Prism[String, Byte] =
    stringToLong composePrism long.longToByte


  implicit val stringEmpty: Empty[String] =
    new Empty[String] {
      def empty = Prism[String, Unit](s => if(s.isEmpty) Some(()) else None)(_ => "")
    }

  implicit val stringReverse: Reverse[String, String] =
    Reverse.reverseFromReverseFunction[String](_.reverse)

  implicit val stringEach: Each[String, Char] =
    new Each[String, Char] {
      def each =
        stringToList composeTraversal Each.each[List[Char], Char]
    }

  implicit val stringIndex: Index[String, Int, Char] =
    new Index[String, Int, Char]{
      def index(i: Int) =
        stringToList composeOptional Index.index[List[Char], Int, Char](i)
    }

  implicit val stringFilterIndex: FilterIndex[String, Int, Char] =
    new FilterIndex[String, Int, Char]{
      def filterIndex(predicate: Int => Boolean) =
        stringToList composeTraversal FilterIndex.filterIndex[List[Char], Int, Char](predicate)
    }

  implicit val stringCons: Cons[String, Char] =
    new Cons[String, Char] {
      def cons =
        Prism[String, (Char, String)](s =>
          if(s.isEmpty) None else Some((s.head, s.tail))
        ){ case (h, t) => h + t }
  }

  implicit val stringSnoc: Snoc[String, Char] = new Snoc[String, Char]{
    def snoc =
      Prism[String, (String, Char)](
        s => if(s.isEmpty) None else Some((s.init, s.last))){
        case (init, last) => init :+ last
      }
  }


  private def parseLong(s: String): Option[Long] =
    if (s.isEmpty) None
    else s.toList match {
      case '-' :: xs => parseLongUnsigned(xs).map(-_)
      case xs        => parseLongUnsigned(xs)
      // we reject case where String starts with +, otherwise it will be an invalid Prism according 2nd Prism law
    }

  private def parseLongUnsigned(s: List[Char]): Option[Long] =
<<<<<<< HEAD
    s.traverse(charToDigit).map(_.foldLeft(0L)((n, d) => n * 10 + d))
=======
    if(s.isEmpty) None
    else s.traverse(charToDigit).map(_.foldl(0L)(n => d => n * 10 + d))
>>>>>>> f24bc89b

  private def charToDigit(c: Char): Option[Int] =
    if (c >= '0' && c <= '9') Some(c - '0')
    else None

}<|MERGE_RESOLUTION|>--- conflicted
+++ resolved
@@ -81,12 +81,8 @@
     }
 
   private def parseLongUnsigned(s: List[Char]): Option[Long] =
-<<<<<<< HEAD
-    s.traverse(charToDigit).map(_.foldLeft(0L)((n, d) => n * 10 + d))
-=======
     if(s.isEmpty) None
-    else s.traverse(charToDigit).map(_.foldl(0L)(n => d => n * 10 + d))
->>>>>>> f24bc89b
+    else s.traverse(charToDigit).map(_.foldLeft(0L)((n, d) => n * 10 + d))
 
   private def charToDigit(c: Char): Option[Int] =
     if (c >= '0' && c <= '9') Some(c - '0')

package monocle.std

import monocle.function._
import monocle.{SimpleIso, Lens, Traversal}

object tuple5 extends Tuple5Instances

trait Tuple5Instances {

  implicit def tuple5Each[A]: Each[(A, A, A, A, A), A] = new Each[(A, A, A, A, A), A] {
    def each =
      Traversal.apply5[(A, A, A, A, A), (A, A, A, A, A), A, A](_._1,_._2,_._3,_._4,_._5)((b1, b2, b3, b4, b5, _) => (b1, b2, b3, b4, b5))
  }

  implicit def tuple5Field1[A1, A2, A3, A4, A5]: Field1[(A1, A2, A3, A4, A5), A1] = new Field1[(A1, A2, A3, A4, A5), A1] {
    def first = Lens((_: (A1, A2, A3, A4, A5))._1)( (a, t) => t.copy(_1 = a))
  }

  implicit def tuple5Field2[A1, A2, A3, A4, A5]: Field2[(A1, A2, A3, A4, A5), A2] = new Field2[(A1, A2, A3, A4, A5), A2] {
    def second = Lens((_: (A1, A2, A3, A4, A5))._2)( (a, t) => t.copy(_2 = a))
  }

  implicit def tuple5Field3[A1, A2, A3, A4, A5]: Field3[(A1, A2, A3, A4, A5), A3] = new Field3[(A1, A2, A3, A4, A5), A3] {
    def third = Lens((_: (A1, A2, A3, A4, A5))._3)( (a, t) => t.copy(_3 = a))
  }

  implicit def tuple5Field4[A1, A2, A3, A4, A5]: Field4[(A1, A2, A3, A4, A5), A4] = new Field4[(A1, A2, A3, A4, A5), A4] {
    def fourth = Lens((_: (A1, A2, A3, A4, A5))._4)( (a, t) => t.copy(_4 = a))
  }

  implicit def tuple5Field5[A1, A2, A3, A4, A5]: Field5[(A1, A2, A3, A4, A5), A5] = new Field5[(A1, A2, A3, A4, A5), A5] {
    def fifth = Lens((_: (A1, A2, A3, A4, A5))._5)( (a, t) => t.copy(_5 = a))
  }

<<<<<<< HEAD
  implicit def tuple5Head[A1, A2, A3, A4, A5]: Head[(A1, A2, A3, A4, A5), A1] =
    Head.field1Head[(A1, A2, A3, A4, A5), A1]

  implicit def tuple5Tail[A1, A2, A3, A4, A5]: Tail[(A1, A2, A3, A4, A5), (A2, A3, A4, A5)] = new Tail[(A1, A2, A3, A4, A5), (A2, A3, A4, A5)] {
    def tail = Lens{t: (A1, A2, A3, A4, A5) => (t._2, t._3, t._4, t._5)}( (a, t) => t.copy(_2 = a._1, _3 = a._2, _4 = a._3, _5 = a._4))
  }

  implicit def tuple5Last[A1, A2, A3, A4, A5]: Last[(A1, A2, A3, A4, A5), A5] = new Last[(A1, A2, A3, A4, A5), A5] {
    def last = fifth
  }

  implicit def tuple5Init[A1, A2, A3, A4, A5]: Init[(A1, A2, A3, A4, A5), (A1, A2, A3, A4)] = new Init[(A1, A2, A3, A4, A5), (A1, A2, A3, A4)] {
    def init = Lens{t: (A1, A2, A3, A4, A5) => (t._1, t._2, t._3, t._4)}( (a, t) => t.copy(_1 = a._1, _2 = a._2, _3 = a._3, _4 = a._4))
=======
  implicit def tuple5Cons1[A1, A2, A3, A4, A5]: Cons1[(A1, A2, A3, A4, A5), A1, (A2, A3, A4, A5)] = new Cons1[(A1, A2, A3, A4, A5), A1, (A2, A3, A4, A5)]{
    def cons1 = SimpleIso[(A1, A2, A3, A4, A5), (A1, (A2, A3, A4, A5))](t => (t._1, (t._2, t._3, t._4, t._5))){ case (h, t) => (h, t._1, t._2, t._3, t._4) }
  }

  implicit def tuple5Snoc1[A1, A2, A3, A4, A5]: Snoc1[(A1, A2, A3, A4, A5), (A1, A2, A3, A4), A5] = new Snoc1[(A1, A2, A3, A4, A5), (A1, A2, A3, A4), A5]{
    def snoc1 = SimpleIso[(A1, A2, A3, A4, A5), ((A1, A2, A3, A4), A5)](t => ((t._1, t._2, t._3, t._4), t._5)){ case (i, l) => (i._1, i._2, i._3, i._4, l) }
>>>>>>> 8890ab12
  }

  implicit def tuple5Reverse[A, B, C, D, E]: Reverse[(A, B, C, D, E), (E, D, C, B, A)] = new Reverse[(A, B, C, D, E), (E, D, C, B, A)] {
    def reverse = SimpleIso{t: (A, B, C, D, E) => (t._5, t._4, t._3, t._2, t._1)}(t => (t._5, t._4, t._3, t._2, t._1))
  }

}<|MERGE_RESOLUTION|>--- conflicted
+++ resolved
@@ -32,28 +32,12 @@
     def fifth = Lens((_: (A1, A2, A3, A4, A5))._5)( (a, t) => t.copy(_5 = a))
   }
 
-<<<<<<< HEAD
-  implicit def tuple5Head[A1, A2, A3, A4, A5]: Head[(A1, A2, A3, A4, A5), A1] =
-    Head.field1Head[(A1, A2, A3, A4, A5), A1]
-
-  implicit def tuple5Tail[A1, A2, A3, A4, A5]: Tail[(A1, A2, A3, A4, A5), (A2, A3, A4, A5)] = new Tail[(A1, A2, A3, A4, A5), (A2, A3, A4, A5)] {
-    def tail = Lens{t: (A1, A2, A3, A4, A5) => (t._2, t._3, t._4, t._5)}( (a, t) => t.copy(_2 = a._1, _3 = a._2, _4 = a._3, _5 = a._4))
-  }
-
-  implicit def tuple5Last[A1, A2, A3, A4, A5]: Last[(A1, A2, A3, A4, A5), A5] = new Last[(A1, A2, A3, A4, A5), A5] {
-    def last = fifth
-  }
-
-  implicit def tuple5Init[A1, A2, A3, A4, A5]: Init[(A1, A2, A3, A4, A5), (A1, A2, A3, A4)] = new Init[(A1, A2, A3, A4, A5), (A1, A2, A3, A4)] {
-    def init = Lens{t: (A1, A2, A3, A4, A5) => (t._1, t._2, t._3, t._4)}( (a, t) => t.copy(_1 = a._1, _2 = a._2, _3 = a._3, _4 = a._4))
-=======
   implicit def tuple5Cons1[A1, A2, A3, A4, A5]: Cons1[(A1, A2, A3, A4, A5), A1, (A2, A3, A4, A5)] = new Cons1[(A1, A2, A3, A4, A5), A1, (A2, A3, A4, A5)]{
     def cons1 = SimpleIso[(A1, A2, A3, A4, A5), (A1, (A2, A3, A4, A5))](t => (t._1, (t._2, t._3, t._4, t._5))){ case (h, t) => (h, t._1, t._2, t._3, t._4) }
   }
 
   implicit def tuple5Snoc1[A1, A2, A3, A4, A5]: Snoc1[(A1, A2, A3, A4, A5), (A1, A2, A3, A4), A5] = new Snoc1[(A1, A2, A3, A4, A5), (A1, A2, A3, A4), A5]{
     def snoc1 = SimpleIso[(A1, A2, A3, A4, A5), ((A1, A2, A3, A4), A5)](t => ((t._1, t._2, t._3, t._4), t._5)){ case (i, l) => (i._1, i._2, i._3, i._4, l) }
->>>>>>> 8890ab12
   }
 
   implicit def tuple5Reverse[A, B, C, D, E]: Reverse[(A, B, C, D, E), (E, D, C, B, A)] = new Reverse[(A, B, C, D, E), (E, D, C, B, A)] {

package monocle

import cats.arrow.Choice
import cats.{Applicative, Functor, Id, Monoid, Traverse}
import cats.data.{Const, Xor}
import cats.std.list._
import monocle.internal.{First, Conjunction}

/**
 * A [[PTraversal]] can be seen as a [[POptional]] generalised to 0 to n targets
 * where n can be infinite.
 *
 * [[PTraversal]] stands for Polymorphic Traversal as it set and modify methods change
 * a type `A` to `B` and `S` to `T`.
 * [[Traversal]] is a type alias for [[PTraversal]] restricted to monomorphic updates:
 * {{{
 * type Traversal[S, A] = PTraversal[S, S, A, A]
 * }}}
 *
 * @see [[monocle.law.TraversalLaws]]
 *
 * @tparam S the source of a [[PTraversal]]
 * @tparam T the modified source of a [[PTraversal]]
 * @tparam A the target of a [[PTraversal]]
 * @tparam B the modified target of a [[PTraversal]]
 */
abstract class PTraversal[S, T, A, B] extends Serializable { self =>

  /**
   * modify polymorphically the target of a [[PTraversal]] with an Applicative function
   * all traversal methods are written in terms of modifyF
   */
  def modifyF[F[_]](f: A => F[B])(s: S)(implicit F: Applicative[F]): F[T]

  /** map each target to a Monoid and combine the results */
  final def foldMap[M: Monoid](f: A => M)(s: S): M =
    modifyF[Const[M, ?]](a => Const(f(a)))(s).getConst

  /** combine all targets using a target's Monoid */
  final def fold(s: S)(implicit A: Monoid[A]): A =
    foldMap(identity)(s)

  /** get all the targets of a [[PTraversal]] */
  final def getAll(s: S): List[A] =
    foldMap(List(_))(s)

  /** find the first target of a [[PTraversal]] matching the predicate  */
  final def find(p: A => Boolean)(s: S): Option[A] =
    foldMap(a => First(if(p(a)) Some(a) else None))(s).unwrap

  /** get the first target of a [[PTraversal]] */
  final def headOption(s: S): Option[A] =
    find(_ => true)(s)

  /** check if at least one target satisfies the predicate */
  final def exist(p: A => Boolean)(s: S): Boolean =
    find(p)(s).isDefined

  /** check if all targets satisfy the predicate */
  final def all(p: A => Boolean)(s: S): Boolean =
    foldMap(a => Conjunction(p(a)))(s).unwrap

  /** modify polymorphically the target of a [[PTraversal]] with a function */
  final def modify(f: A => B): S => T =
    modifyF[Id](f)

  /** set polymorphically the target of a [[PTraversal]] with a value */
  final def set(b: B): S => T =
    modify(_ => b)

  /** join two [[PTraversal]] with the same target */
  final def sum[S1, T1](other: PTraversal[S1, T1, A, B]): PTraversal[S Xor S1, T Xor T1, A, B] =
    new PTraversal[S Xor S1, T Xor T1, A, B]{
      def modifyF[F[_]: Applicative](f: A => F[B])(s: S Xor S1): F[T Xor T1] =
        s.fold(
          s  => Functor[F].map(self.modifyF(f)(s))(Xor.left),
          s1 => Functor[F].map(other.modifyF(f)(s1))(Xor.right)
        )
    }

<<<<<<< HEAD
=======
  @deprecated("use headOption", since = "1.1.0")
  @inline final def headMaybe(s: S): Maybe[A] =
    find(_ => true)(s).toMaybe

  /** calculate the number of targets */
  @inline final def length(s: S): Int =
    foldMap(_ => 1)(s)

>>>>>>> f24bc89b
  /****************************************************************/
  /** Compose methods between a [[PTraversal]] and another Optics */
  /****************************************************************/

  /** compose a [[PTraversal]] with a [[Fold]] */
  final def composeFold[C](other: Fold[A, C]): Fold[S, C] =
    asFold composeFold other

  /** compose a [[PTraversal]] with a [[Getter]] */
  final def composeGetter[C](other: Getter[A, C]): Fold[S, C] =
    asFold composeGetter other

  /** compose a [[PTraversal]] with a [[PSetter]] */
  final def composeSetter[C, D](other: PSetter[A, B, C, D]): PSetter[S, T, C, D] =
    asSetter composeSetter other

  /** compose a [[PTraversal]] with a [[PTraversal]] */
  final def composeTraversal[C, D](other: PTraversal[A, B, C, D]): PTraversal[S, T, C, D] =
    new PTraversal[S, T, C, D] {
      def modifyF[F[_]: Applicative](f: C => F[D])(s: S): F[T] =
        self.modifyF(other.modifyF(f)(_))(s)
    }

  /** compose a [[PTraversal]] with a [[POptional]] */
  final def composeOptional[C, D](other: POptional[A, B, C, D]): PTraversal[S, T, C, D] =
    composeTraversal(other.asTraversal)

  /** compose a [[PTraversal]] with a [[PPrism]] */
  final def composePrism[C, D](other: PPrism[A, B, C, D]): PTraversal[S, T, C, D] =
    composeTraversal(other.asTraversal)

  /** compose a [[PTraversal]] with a [[PLens]] */
  final def composeLens[C, D](other: PLens[A, B, C, D]): PTraversal[S, T, C, D] =
    composeTraversal(other.asTraversal)

  /** compose a [[PTraversal]] with a [[PIso]] */
  final def composeIso[C, D](other: PIso[A, B, C, D]): PTraversal[S, T, C, D] =
    composeTraversal(other.asTraversal)

  /********************************************/
  /** Experimental aliases of compose methods */
  /********************************************/

  /** alias to composeTraversal */
  final def ^|->>[C, D](other: PTraversal[A, B, C, D]): PTraversal[S, T, C, D] =
    composeTraversal(other)

  /** alias to composeOptional */
  final def ^|-?[C, D](other: POptional[A, B, C, D]): PTraversal[S, T, C, D] =
    composeOptional(other)

  /** alias to composePrism */
  final def ^<-?[C, D](other: PPrism[A, B, C, D]): PTraversal[S, T, C, D] =
    composePrism(other)

  /** alias to composeLens */
  final def ^|->[C, D](other: PLens[A, B, C, D]): PTraversal[S, T, C, D] =
    composeLens(other)

  /** alias to composeIso */
  final def ^<->[C, D](other: PIso[A, B, C, D]): PTraversal[S, T, C, D] =
    composeIso(other)

  /**********************************************************************/
  /** Transformation methods to view a [[PTraversal]] as another Optics */
  /**********************************************************************/

  /** view a [[PTraversal]] as a [[Fold]] */
  final def asFold: Fold[S, A] =
    new Fold[S, A]{
      def foldMap[M: Monoid](f: A => M)(s: S): M =
        self.foldMap(f)(s)
    }

  /** view a [[PTraversal]] as a [[PSetter]] */
  final def asSetter: PSetter[S, T, A, B] =
    PSetter(modify)

}

object PTraversal extends TraversalInstances {
  def id[S, T]: PTraversal[S, T, S, T] =
    PIso.id[S, T].asTraversal

  def codiagonal[S, T]: PTraversal[S Xor S, T Xor T, S, T] =
    new PTraversal[S Xor S, T Xor T, S, T]{
      def modifyF[F[_]: Applicative](f: S => F[T])(s: S Xor S): F[T Xor T] =
        s.bimap(f,f).fold(Applicative[F].map(_)(Xor.left), Applicative[F].map(_)(Xor.right))
    }

  /** create a [[PTraversal]] from a Traverse */
  def fromTraverse[T[_]: Traverse, A, B]: PTraversal[T[A], T[B], A, B] =
    new PTraversal[T[A], T[B], A, B] {
      def modifyF[F[_]: Applicative](f: A => F[B])(s: T[A]): F[T[B]] =
        Traverse[T].traverse(s)(f)
    }

  def apply2[S, T, A, B](get1: S => A, get2: S => A)(_set: (B, B, S) => T): PTraversal[S, T, A, B] =
    new PTraversal[S, T, A, B] {
      def modifyF[F[_]: Applicative](f: A => F[B])(s: S): F[T] =
        Applicative[F].map2(f(get1(s)), f(get2(s)))(_set(_, _, s))
    }

  def apply3[S, T, A, B](get1: S => A, get2: S => A, get3: S => A)(_set: (B, B, B, S) => T): PTraversal[S, T, A, B] =
    new PTraversal[S, T, A, B] {
      def modifyF[F[_]: Applicative](f: A => F[B])(s: S): F[T] =
        Applicative[F].map3(f(get1(s)), f(get2(s)), f(get3(s)))(_set(_, _, _, s))
    }

  def apply4[S, T, A, B](get1: S => A, get2: S => A, get3: S => A, get4: S => A)(_set: (B, B, B, B, S) => T): PTraversal[S, T, A, B] =
    new PTraversal[S, T, A, B] {
      def modifyF[F[_]: Applicative](f: A => F[B])(s: S): F[T] =
        Applicative[F].map4(f(get1(s)), f(get2(s)), f(get3(s)), f(get4(s)))(_set(_, _, _, _, s))
    }

  def apply5[S, T, A, B](get1: S => A, get2: S => A, get3: S => A, get4: S => A, get5: S => A)(_set: (B, B, B, B, B, S) => T): PTraversal[S, T, A, B] =
    new PTraversal[S, T, A, B] {
      def modifyF[F[_]: Applicative](f: A => F[B])(s: S): F[T] =
        Applicative[F].map5(f(get1(s)), f(get2(s)), f(get3(s)), f(get4(s)), f(get5(s)))(_set(_, _, _, _, _, s))
    }

  def apply6[S, T, A, B](get1: S => A, get2: S => A, get3: S => A, get4: S => A, get5: S => A, get6: S => A)(_set: (B, B, B, B, B, B, S) => T): PTraversal[S, T, A, B] =
    new PTraversal[S, T, A, B] {
      def modifyF[F[_]: Applicative](f: A => F[B])(s: S): F[T] =
        Applicative[F].map6(f(get1(s)), f(get2(s)), f(get3(s)), f(get4(s)), f(get5(s)), f(get6(s)))(_set(_, _, _, _, _, _, s))
    }

}

object Traversal {
  def id[A]: Traversal[A, A] =
    Iso.id[A].asTraversal

  def codiagonal[S, T]: Traversal[S Xor S, S] =
    PTraversal.codiagonal

  /** [[Traversal]] that points to nothing */
  def void[S, A]: Traversal[S, A] =
    Optional.void.asTraversal

  def apply2[S, A](get1: S => A, get2: S => A)(set: (A, A, S) => S): Traversal[S, A] =
    PTraversal.apply2(get1, get2)(set)

  def apply3[S, A](get1: S => A, get2: S => A, get3: S => A)(set: (A, A, A, S) => S): Traversal[S, A] =
    PTraversal.apply3(get1, get2, get3)(set)

  def apply4[S, A](get1: S => A, get2: S => A, get3: S => A, get4: S => A)(set: (A, A, A, A, S) => S): Traversal[S, A] =
    PTraversal.apply4(get1, get2, get3, get4)(set)

  def apply5[S, A](get1: S => A, get2: S => A, get3: S => A, get4: S => A, get5: S => A)(set: (A, A, A, A, A, S) => S): Traversal[S, A] =
    PTraversal.apply5(get1, get2, get3, get4, get5)(set)

  def apply6[S, A](get1: S => A, get2: S => A, get3: S => A, get4: S => A, get5: S => A, get6: S => A)(set: (A, A, A, A, A, A, S) => S): Traversal[S, A] =
    PTraversal.apply6(get1, get2, get3, get4, get5, get6)(set)
}

sealed abstract class TraversalInstances {
  implicit val traversalChoice: Choice[Traversal] = new Choice[Traversal] {
    def compose[A, B, C](f: Traversal[B, C], g: Traversal[A, B]): Traversal[A, C] =
      g composeTraversal f

    def id[A]: Traversal[A, A] =
      Traversal.id

    override def choice[A, B, C](f: Traversal[A, C], g: Traversal[B, C]): Traversal[A Xor B, C] =
      f sum g
  }
}
<|MERGE_RESOLUTION|>--- conflicted
+++ resolved
@@ -1,10 +1,11 @@
 package monocle
 
 import cats.arrow.Choice
+import cats.data.{Const, Xor}
+import cats.std.int._
+import cats.std.list._
 import cats.{Applicative, Functor, Id, Monoid, Traverse}
-import cats.data.{Const, Xor}
-import cats.std.list._
-import monocle.internal.{First, Conjunction}
+import monocle.internal.{Conjunction, First}
 
 /**
  * A [[PTraversal]] can be seen as a [[POptional]] generalised to 0 to n targets
@@ -78,17 +79,10 @@
         )
     }
 
-<<<<<<< HEAD
-=======
-  @deprecated("use headOption", since = "1.1.0")
-  @inline final def headMaybe(s: S): Maybe[A] =
-    find(_ => true)(s).toMaybe
-
   /** calculate the number of targets */
-  @inline final def length(s: S): Int =
+  final def length(s: S): Int =
     foldMap(_ => 1)(s)
 
->>>>>>> f24bc89b
   /****************************************************************/
   /** Compose methods between a [[PTraversal]] and another Optics */
   /****************************************************************/

package monocle.syntax

import monocle._

import scalaz.Maybe

object prism extends PrismSyntax

private[syntax] trait PrismSyntax {
  implicit def toApplyPrismOps[S](value: S): ApplyPrismOps[S] = new ApplyPrismOps(value)
}

final case class ApplyPrismOps[S](s: S) {
  def applyPrism[T, A, B](prism: Prism[S, T, A, B]): ApplyPrism[S, T, A, B] = ApplyPrism[S, T, A, B](s, prism)
  /** alias to applyPrism */
  def &<-?[T, A, B](prism: Prism[S, T, A, B]): ApplyPrism[S, T, A, B] = applyPrism(prism)
}

final case class ApplyPrism[S, T, A, B](s: S, prism: Prism[S, T, A, B]){
<<<<<<< HEAD
  def getMaybe: Maybe[A] = prism.getMaybe(s)

  def modify(f: A => B): T = prism.modify(f)(s)
  def modifyMaybe(f: A => B): Maybe[T] = prism.modifyMaybe(f)(s)

  def set(b: B): T = prism.set(b)(s)
  def setMaybe(b: B): Maybe[T] = prism.setMaybe(b)(s)

  def composeSetter[C, D](other: Setter[A, B, C, D]): ApplySetter[S, T, C, D] = ApplySetter(s, prism composeSetter other)
  def composeFold[C](other: Fold[A, C]): ApplyFold[S, C] = ApplyFold(s, prism composeFold other)
  def composeTraversal[C, D](other: Traversal[A, B, C, D]): ApplyTraversal[S, T, C, D] = ApplyTraversal(s, prism composeTraversal other)
  def composeOptional[C, D](other: Optional[A, B, C, D]): ApplyOptional[S, T, C, D] = ApplyOptional(s, prism composeOptional  other)
  def composeLens[C, D](other: PLens[A, B, C, D]): ApplyOptional[S, T, C, D] = ApplyOptional(s, prism composeLens other)
  def composePrism[C, D](other: Prism[A, B, C, D]): ApplyPrism[S, T, C, D] = ApplyPrism(s, prism composePrism  other)
  def composeIso[C, D](other: Iso[A, B, C, D]): ApplyPrism[S, T, C, D] = ApplyPrism(s, prism composeIso other)
=======
  @inline def getMaybe: Maybe[A] = prism.getMaybe(s)

  @inline def modify(f: A => B): T = prism.modify(f)(s)
  @inline def modifyMaybe(f: A => B): Maybe[T] = prism.modifyMaybe(f)(s)

  @inline def set(b: B): T = prism.set(b)(s)
  @inline def setMaybe(b: B): Maybe[T] = prism.setMaybe(b)(s)

  @inline def composeSetter[C, D](other: Setter[A, B, C, D]): ApplySetter[S, T, C, D] = ApplySetter(s, prism composeSetter other)
  @inline def composeFold[C](other: Fold[A, C]): ApplyFold[S, C] = ApplyFold(s, prism composeFold other)
  @inline def composeTraversal[C, D](other: Traversal[A, B, C, D]): ApplyTraversal[S, T, C, D] = ApplyTraversal(s, prism composeTraversal other)
  @inline def composeOptional[C, D](other: Optional[A, B, C, D]): ApplyOptional[S, T, C, D] = ApplyOptional(s, prism composeOptional  other)
  @inline def composeLens[C, D](other: Lens[A, B, C, D]): ApplyOptional[S, T, C, D] = ApplyOptional(s, prism composeLens other)
  @inline def composePrism[C, D](other: Prism[A, B, C, D]): ApplyPrism[S, T, C, D] = ApplyPrism(s, prism composePrism  other)
  @inline def composeIso[C, D](other: Iso[A, B, C, D]): ApplyPrism[S, T, C, D] = ApplyPrism(s, prism composeIso other)

  /** alias to composeTraversal */
  @inline def ^|->>[C, D](other: Traversal[A, B, C, D]): ApplyTraversal[S, T, C, D] = composeTraversal(other)
  /** alias to composeOptional */
  @inline def ^|-?[C, D](other: Optional[A, B, C, D]): ApplyOptional[S, T, C, D] = composeOptional(other)
  /** alias to composePrism */
  @inline def ^<-?[C, D](other: Prism[A, B, C, D]): ApplyPrism[S, T, C, D] = composePrism(other)
  /** alias to composeLens */
  @inline def ^|->[C, D](other: Lens[A, B, C, D]): ApplyOptional[S, T, C, D] = composeLens(other)
  /** alias to composeIso */
  @inline def ^<->[C, D](other: Iso[A, B, C, D]): ApplyPrism[S, T, C, D] = composeIso(other)
>>>>>>> 8890ab12
}<|MERGE_RESOLUTION|>--- conflicted
+++ resolved
@@ -17,23 +17,6 @@
 }
 
 final case class ApplyPrism[S, T, A, B](s: S, prism: Prism[S, T, A, B]){
-<<<<<<< HEAD
-  def getMaybe: Maybe[A] = prism.getMaybe(s)
-
-  def modify(f: A => B): T = prism.modify(f)(s)
-  def modifyMaybe(f: A => B): Maybe[T] = prism.modifyMaybe(f)(s)
-
-  def set(b: B): T = prism.set(b)(s)
-  def setMaybe(b: B): Maybe[T] = prism.setMaybe(b)(s)
-
-  def composeSetter[C, D](other: Setter[A, B, C, D]): ApplySetter[S, T, C, D] = ApplySetter(s, prism composeSetter other)
-  def composeFold[C](other: Fold[A, C]): ApplyFold[S, C] = ApplyFold(s, prism composeFold other)
-  def composeTraversal[C, D](other: Traversal[A, B, C, D]): ApplyTraversal[S, T, C, D] = ApplyTraversal(s, prism composeTraversal other)
-  def composeOptional[C, D](other: Optional[A, B, C, D]): ApplyOptional[S, T, C, D] = ApplyOptional(s, prism composeOptional  other)
-  def composeLens[C, D](other: PLens[A, B, C, D]): ApplyOptional[S, T, C, D] = ApplyOptional(s, prism composeLens other)
-  def composePrism[C, D](other: Prism[A, B, C, D]): ApplyPrism[S, T, C, D] = ApplyPrism(s, prism composePrism  other)
-  def composeIso[C, D](other: Iso[A, B, C, D]): ApplyPrism[S, T, C, D] = ApplyPrism(s, prism composeIso other)
-=======
   @inline def getMaybe: Maybe[A] = prism.getMaybe(s)
 
   @inline def modify(f: A => B): T = prism.modify(f)(s)
@@ -46,7 +29,7 @@
   @inline def composeFold[C](other: Fold[A, C]): ApplyFold[S, C] = ApplyFold(s, prism composeFold other)
   @inline def composeTraversal[C, D](other: Traversal[A, B, C, D]): ApplyTraversal[S, T, C, D] = ApplyTraversal(s, prism composeTraversal other)
   @inline def composeOptional[C, D](other: Optional[A, B, C, D]): ApplyOptional[S, T, C, D] = ApplyOptional(s, prism composeOptional  other)
-  @inline def composeLens[C, D](other: Lens[A, B, C, D]): ApplyOptional[S, T, C, D] = ApplyOptional(s, prism composeLens other)
+  @inline def composeLens[C, D](other: PLens[A, B, C, D]): ApplyOptional[S, T, C, D] = ApplyOptional(s, prism composeLens other)
   @inline def composePrism[C, D](other: Prism[A, B, C, D]): ApplyPrism[S, T, C, D] = ApplyPrism(s, prism composePrism  other)
   @inline def composeIso[C, D](other: Iso[A, B, C, D]): ApplyPrism[S, T, C, D] = ApplyPrism(s, prism composeIso other)
 
@@ -57,8 +40,7 @@
   /** alias to composePrism */
   @inline def ^<-?[C, D](other: Prism[A, B, C, D]): ApplyPrism[S, T, C, D] = composePrism(other)
   /** alias to composeLens */
-  @inline def ^|->[C, D](other: Lens[A, B, C, D]): ApplyOptional[S, T, C, D] = composeLens(other)
+  @inline def ^|->[C, D](other: PLens[A, B, C, D]): ApplyOptional[S, T, C, D] = composeLens(other)
   /** alias to composeIso */
   @inline def ^<->[C, D](other: Iso[A, B, C, D]): ApplyPrism[S, T, C, D] = composeIso(other)
->>>>>>> 8890ab12
 }
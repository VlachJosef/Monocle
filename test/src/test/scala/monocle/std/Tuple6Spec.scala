package monocle.std

import monocle.TestUtil._
import monocle.function._
<<<<<<< HEAD
import monocle.{IsoLaws, LensLaws, TraversalLaws}
=======
import monocle.law.{LensLaws, TraversalLaws}
>>>>>>> 2bfaa7a3
import org.specs2.scalaz.Spec


class Tuple6Spec extends Spec {

  checkAll("each tuple6" , TraversalLaws(each[(Int, Int, Int, Int, Int, Int), Int]))

  checkAll("first tuple6" , LensLaws(first[(Int, Char, Boolean, String, Long, Float), Int]))
  checkAll("second tuple6", LensLaws(second[(Int, Char, Boolean, String, Long, Float), Char]))
  checkAll("third tuple6" , LensLaws(third[(Int, Char, Boolean, String, Long, Float), Boolean]))
  checkAll("fourth tuple6", LensLaws(fourth[(Int, Char, Boolean, String, Long, Float), String]))
  checkAll("fifth tuple6" , LensLaws(fifth[(Int, Char, Boolean, String, Long, Float), Long]))
  checkAll("sixth tuple6" , LensLaws(sixth[(Int, Char, Boolean, String, Long, Float), Float]))

  checkAll("hcons tuple6", IsoLaws(hcons[(Int, Char, Boolean, String, Long, Float), Int, (Char, Boolean, String, Long, Float)]))
  checkAll("hsnoc tuple6", IsoLaws(hsnoc[(Int, Char, Boolean, String, Long, Float), (Int, Char, Boolean, String, Long), Float]))

}<|MERGE_RESOLUTION|>--- conflicted
+++ resolved
@@ -2,11 +2,7 @@
 
 import monocle.TestUtil._
 import monocle.function._
-<<<<<<< HEAD
-import monocle.{IsoLaws, LensLaws, TraversalLaws}
-=======
-import monocle.law.{LensLaws, TraversalLaws}
->>>>>>> 2bfaa7a3
+import monocle.law.{IsoLaws, LensLaws, TraversalLaws}
 import org.specs2.scalaz.Spec
 
 
@@ -21,7 +17,7 @@
   checkAll("fifth tuple6" , LensLaws(fifth[(Int, Char, Boolean, String, Long, Float), Long]))
   checkAll("sixth tuple6" , LensLaws(sixth[(Int, Char, Boolean, String, Long, Float), Float]))
 
-  checkAll("hcons tuple6", IsoLaws(hcons[(Int, Char, Boolean, String, Long, Float), Int, (Char, Boolean, String, Long, Float)]))
-  checkAll("hsnoc tuple6", IsoLaws(hsnoc[(Int, Char, Boolean, String, Long, Float), (Int, Char, Boolean, String, Long), Float]))
+  checkAll("hcons tuple6", IsoLaws(cons1[(Int, Char, Boolean, String, Long, Float), Int, (Char, Boolean, String, Long, Float)]))
+  checkAll("hsnoc tuple6", IsoLaws(snoc1[(Int, Char, Boolean, String, Long, Float), (Int, Char, Boolean, String, Long), Float]))
 
 }
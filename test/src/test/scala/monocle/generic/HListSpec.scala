package monocle.generic

import cats.Eq
import cats.std.all._
import monocle.MonocleSuite
import monocle.law.discipline.{IsoTests, LensTests}
import org.scalacheck.Arbitrary
import shapeless.HList._
import shapeless.ops.hlist.{Init => HListInit, IsHCons}
import shapeless.{::, HNil}
<<<<<<< HEAD
=======

import scalaz.Equal
>>>>>>> f24bc89b

class HListSpec extends MonocleSuite {

  case class Example(i: Int, b: Boolean, c: Char, f: Float, l: Long, d: Double)

  type H        = Int :: Boolean :: Char :: Float :: Long :: Double :: HNil
  type ReverseH = Double :: Long :: Float :: Char :: Boolean :: Int :: HNil

  val isHCons   = IsHCons[H]
  val hListinit = HListInit[H]

  type HTail    = isHCons.T
  type HInit    = hListinit.Out

  implicit val exampleEq  = Eq.fromUniversalEquals[Example]
  implicit val hEq        = Eq.instance[H]((a1, a2) => fromHList[H, Example].get(a1) === fromHList[H, Example].get(a2))
  implicit val reverseHEq = Eq.instance[ReverseH]((a1, a2) => a1.reverse === a2.reverse)
  implicit val hTailEq    = Eq.instance[HTail]((a1, a2) => (1 :: a1) === (1 :: a2))
  implicit val hInitEq    = Eq.instance[HInit]((a1, a2) => (a1.tail :+ 3.5) === (a2.tail :+ 3.5))

  implicit val exampleArb: Arbitrary[Example] = Arbitrary(for{
    i <- Arbitrary.arbitrary[Int]
    b <- Arbitrary.arbitrary[Boolean]
    c <- Arbitrary.arbitrary[Char]
    f <- Arbitrary.arbitrary[Float]
    l <- Arbitrary.arbitrary[Long]
    d <- Arbitrary.arbitrary[Double]
  } yield Example(i,b,c,f,l,d))

  implicit val hArb        = Arbitrary(for {example <- Arbitrary.arbitrary[Example]} yield toHList[Example, H].get(example))
  implicit val reverseHArb = Arbitrary(for {h <- Arbitrary.arbitrary[H]} yield h.reverse)
  implicit val hTailArb    = Arbitrary(for {h <- Arbitrary.arbitrary[H]} yield h.tail)
  implicit val hInitArb    = Arbitrary(for {h <- Arbitrary.arbitrary[H]} yield h.init)

  checkAll("toHList", IsoTests(toHList[Example, H]))

  checkAll("first from HList", LensTests(first[H, Int]))
  checkAll("second from HList", LensTests(second[H, Boolean]))
  checkAll("third from HList", LensTests(third[H, Char]))
  checkAll("fourth from HList", LensTests(fourth[H, Float]))
  checkAll("fifth from HList", LensTests(fifth[H, Long]))
  checkAll("sixth from HList", LensTests(sixth[H, Double]))

  checkAll("reverse HList", IsoTests(reverse[H, ReverseH]))
  checkAll("hcons HList", IsoTests(cons1[H, Int  , HTail]))
  checkAll("hsnoc HList", IsoTests(snoc1[H, HInit, Double]))

}<|MERGE_RESOLUTION|>--- conflicted
+++ resolved
@@ -8,11 +8,6 @@
 import shapeless.HList._
 import shapeless.ops.hlist.{Init => HListInit, IsHCons}
 import shapeless.{::, HNil}
-<<<<<<< HEAD
-=======
-
-import scalaz.Equal
->>>>>>> f24bc89b
 
 class HListSpec extends MonocleSuite {
 

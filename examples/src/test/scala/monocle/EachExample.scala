--- conflicted
+++ resolved
@@ -28,15 +28,14 @@
     (1, 2, 3) |->> each modify( _ + 1) shouldEqual (2, 3, 4)
   }
 
-<<<<<<< HEAD
+  "Each can be used on Tree" in {
+    node(1, Stream(leaf(2), leaf(3))) |->> each modify( _ + 1) must equal (node(2, Stream(leaf(3), leaf(4))))
+    (node(1, Stream(leaf(2), leaf(3))) |->> each getAll) shouldEqual List(1,2,3)
+  }
+
   "Each can be used on Vector" in {
     Vector(1, 2)    |->> each modify( _ + 1) shouldEqual Vector(2, 3)
     Vector(1, 2, 3) |->> each modify( _ + 1) shouldEqual Vector(2, 3, 4)
-=======
-  "Each can be used on Tree" in {
-    node(1, Stream(leaf(2), leaf(3))) |->> each modify( _ + 1) must equal (node(2, Stream(leaf(3), leaf(4))))
-    (node(1, Stream(leaf(2), leaf(3))) |->> each getAll) shouldEqual List(1,2,3)
->>>>>>> 0f052188
   }
 
 }
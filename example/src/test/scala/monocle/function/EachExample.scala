--- conflicted
+++ resolved
@@ -2,16 +2,11 @@
 
 import cats.std.int._
 import monocle.MonocleSuite
-<<<<<<< HEAD
 import monocle.interopscalaz._
-import monocle.std._
-import monocle.syntax._
-=======
->>>>>>> f24bc89b
 
 import scalaz.Tree._
 import scalaz.std.string._
-import scalaz.{IList, IMap, OneAnd, Tree}
+import scalaz.{IList, IMap, OneAnd}
 
 class EachExample extends MonocleSuite {
 

package monocle.function

import monocle.function.fields._
import monocle.std.tuple2._
import monocle.{Optional, Prism}

import scala.annotation.implicitNotFound
<<<<<<< HEAD

=======
>>>>>>> f24bc89b

@implicitNotFound("Could not find an instance of Snoc[${S},${A}], please check Monocle instance location policy to " +
  "find out which import is necessary")
trait Snoc[S, A] extends Serializable {
  def snoc: Prism[S, (S, A)]

  def initOption: Optional[S, S] = snoc composeLens first
  def lastOption: Optional[S, A] = snoc composeLens second
}

object Snoc extends SnocFunctions

trait SnocFunctions {
  final def snoc[S, A](implicit ev: Snoc[S, A]): Prism[S, (S, A)] = ev.snoc

  final def initOption[S, A](implicit ev: Snoc[S, A]): Optional[S, S] = ev.initOption
  final def lastOption[S, A](implicit ev: Snoc[S, A]): Optional[S, A] = ev.lastOption

  /** append an element to the end */
  final def _snoc[S, A](init: S, last: A)(implicit ev: Snoc[S, A]): S =
    ev.snoc.reverseGet((init, last))

  /** deconstruct an S between its init and last */
  final def _unsnoc[S, A](s: S)(implicit ev: Snoc[S, A]): Option[(S, A)] =
    ev.snoc.getOption(s)
}<|MERGE_RESOLUTION|>--- conflicted
+++ resolved
@@ -5,10 +5,7 @@
 import monocle.{Optional, Prism}
 
 import scala.annotation.implicitNotFound
-<<<<<<< HEAD
 
-=======
->>>>>>> f24bc89b
 
 @implicitNotFound("Could not find an instance of Snoc[${S},${A}], please check Monocle instance location policy to " +
   "find out which import is necessary")

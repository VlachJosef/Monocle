--- conflicted
+++ resolved
@@ -1,14 +1,9 @@
 package monocle
 
-<<<<<<< HEAD
-import cats.{Applicative, Eq, Monoid}
+import cats.{Applicative, Eq, Monoid, Traverse}
 import cats.arrow.Category
 import cats.data.Xor
-=======
-import scalaz.{Applicative, Category, Equal, Maybe, Monoid, Traverse, \/}
-import scalaz.std.option._
-import scalaz.syntax.std.option._
->>>>>>> f24bc89b
+import cats.std.option._
 
 /**
  * A [[PPrism]] can be seen as a pair of functions:
@@ -38,13 +33,8 @@
  */
 abstract class PPrism[S, T, A, B] extends Serializable { self =>
 
-<<<<<<< HEAD
   /** get the target of a [[PPrism]] or modify the source in case there is no target */
   def getOrModify(s: S): T Xor A
-=======
-  /** get the target of a [[PPrism]] or return the original value while allowing the type to change if it does not match */
-  def getOrModify(s: S): T \/ A
->>>>>>> f24bc89b
 
   /** get the modified source of a [[PPrism]] */
   def reverseGet(b: B): T

--- conflicted
+++ resolved
@@ -27,21 +27,12 @@
   implicit val bar2Arb: Arbitrary[Bar2] = Arbitrary(arbitrary[Int].map(Bar2.apply))
   implicit val fooArb: Arbitrary[Foo] = Arbitrary(Gen.oneOf(arbitrary[Bar1], arbitrary[Bar2]))
 
-<<<<<<< HEAD
   implicit val exampleEq: Eq[Example] = Eq.fromUniversalEquals[Example]
   implicit val exampleObjEq: Eq[ExampleObject.type] = Eq.fromUniversalEquals[ExampleObject.type]
   implicit val emptyCaseEq: Eq[EmptyCase] = Eq.fromUniversalEquals[EmptyCase]
   implicit def emptyCaseTypeEq[A]: Eq[EmptyCaseType[A]] = Eq.fromUniversalEquals[EmptyCaseType[A]]
   implicit val bar1Eq: Eq[Bar1] = Eq.fromUniversalEquals[Bar1]
   implicit val fooEq: Eq[Foo] = Eq.fromUniversalEquals[Foo]
-=======
-  implicit val exampleEq: Equal[Example] = Equal.equalA[Example]
-  implicit val exampleObjEq: Equal[ExampleObject.type] = Equal.equalA[ExampleObject.type]
-  implicit val emptyCaseEq: Equal[EmptyCase] = Equal.equalA[EmptyCase]
-  implicit def emptyCaseTypeEq[A]: Equal[EmptyCaseType[A]] = Equal.equalA[EmptyCaseType[A]]
-  implicit val bar1Eq: Equal[Bar1] = Equal.equalA[Bar1]
-  implicit val fooEq: Equal[Foo] = Equal.equalA[Foo]
->>>>>>> f24bc89b
 
   checkAll("GenIso"                                       , IsoTests(GenIso[Example, Int]))
   checkAll("GenIso.unit object"                           , IsoTests(GenIso.unit[ExampleObject.type]))

package monocle.std

import monocle.{SimpleIso, Lens, Traversal}
import monocle.function._

object tuple3 extends Tuple3Instances

trait Tuple3Instances {

  implicit def tuple3Each[A]: Each[(A, A, A), A] = new Each[(A, A, A), A] {
    def each =
      Traversal.apply3[(A, A, A), (A, A, A), A, A](_._1,_._2,_._3)((b1, b2, b3, _) => (b1, b2, b3))
  }

  implicit def tuple3Field1[A1, A2, A3]: Field1[(A1, A2, A3), A1] = new Field1[(A1, A2, A3), A1] {
    def first = Lens((_: (A1, A2, A3))._1)( (a, t) => t.copy(_1 = a))
  }

  implicit def tuple3Field2[A1, A2, A3]: Field2[(A1, A2, A3), A2] = new Field2[(A1, A2, A3), A2] {
    def second = Lens((_: (A1, A2, A3))._2)( (a, t) => t.copy(_2 = a))
  }

  implicit def tuple3Field3[A1, A2, A3]: Field3[(A1, A2, A3), A3] = new Field3[(A1, A2, A3), A3] {
    def third = Lens((_: (A1, A2, A3))._3)( (a, t) => t.copy(_3 = a))
  }

<<<<<<< HEAD
  implicit def tuple3Head[A1, A2, A3]: Head[(A1, A2, A3), A1] =
    Head.field1Head[(A1, A2, A3), A1]

  implicit def tuple3Tail[A1, A2, A3]: Tail[(A1, A2, A3), (A2, A3)] = new Tail[(A1, A2, A3), (A2, A3)] {
    def tail = Lens{t: (A1, A2, A3) => (t._2, t._3)}( (a, t) => t.copy(_2 = a._1, _3 = a._2))
  }

  implicit def tuple3Last[A1, A2, A3]: Last[(A1, A2, A3), A3] = new Last[(A1, A2, A3), A3] {
    def last = third
  }

  implicit def tuple3Init[A1, A2, A3]: Init[(A1, A2, A3), (A1, A2)] = new Init[(A1, A2, A3), (A1, A2)] {
    def init = Lens{t: (A1, A2, A3) => (t._1, t._2)}( (a, t) => t.copy(_1 = a._1, _2 = a._2))
=======
  implicit def tuple3Cons1[A1, A2, A3]: Cons1[(A1, A2, A3), A1, (A2, A3)] = new Cons1[(A1, A2, A3), A1, (A2, A3)] {
    def cons1 = SimpleIso[(A1, A2, A3), (A1, (A2, A3))](t => (t._1, (t._2, t._3))){ case (h, t) => (h, t._1, t._2) }
  }

  implicit def tuple3Snoc1[A1, A2, A3]: Snoc1[(A1, A2, A3), (A1, A2), A3] = new Snoc1[(A1, A2, A3), (A1, A2), A3]{
    def snoc1 = SimpleIso[(A1, A2, A3), ((A1, A2), A3)](t => ((t._1, t._2), t._3)){ case (i, l) => (i._1, i._2, l) }
>>>>>>> 8890ab12
  }

  implicit def tuple3Reverse[A, B, C]: Reverse[(A, B, C), (C, B, A)] = new Reverse[(A, B, C), (C, B, A)] {
    def reverse = SimpleIso{t: (A, B, C) => (t._3, t._2, t._1)}(t => (t._3, t._2, t._1))
  }

}<|MERGE_RESOLUTION|>--- conflicted
+++ resolved
@@ -24,28 +24,12 @@
     def third = Lens((_: (A1, A2, A3))._3)( (a, t) => t.copy(_3 = a))
   }
 
-<<<<<<< HEAD
-  implicit def tuple3Head[A1, A2, A3]: Head[(A1, A2, A3), A1] =
-    Head.field1Head[(A1, A2, A3), A1]
-
-  implicit def tuple3Tail[A1, A2, A3]: Tail[(A1, A2, A3), (A2, A3)] = new Tail[(A1, A2, A3), (A2, A3)] {
-    def tail = Lens{t: (A1, A2, A3) => (t._2, t._3)}( (a, t) => t.copy(_2 = a._1, _3 = a._2))
-  }
-
-  implicit def tuple3Last[A1, A2, A3]: Last[(A1, A2, A3), A3] = new Last[(A1, A2, A3), A3] {
-    def last = third
-  }
-
-  implicit def tuple3Init[A1, A2, A3]: Init[(A1, A2, A3), (A1, A2)] = new Init[(A1, A2, A3), (A1, A2)] {
-    def init = Lens{t: (A1, A2, A3) => (t._1, t._2)}( (a, t) => t.copy(_1 = a._1, _2 = a._2))
-=======
   implicit def tuple3Cons1[A1, A2, A3]: Cons1[(A1, A2, A3), A1, (A2, A3)] = new Cons1[(A1, A2, A3), A1, (A2, A3)] {
     def cons1 = SimpleIso[(A1, A2, A3), (A1, (A2, A3))](t => (t._1, (t._2, t._3))){ case (h, t) => (h, t._1, t._2) }
   }
 
   implicit def tuple3Snoc1[A1, A2, A3]: Snoc1[(A1, A2, A3), (A1, A2), A3] = new Snoc1[(A1, A2, A3), (A1, A2), A3]{
     def snoc1 = SimpleIso[(A1, A2, A3), ((A1, A2), A3)](t => ((t._1, t._2), t._3)){ case (i, l) => (i._1, i._2, l) }
->>>>>>> 8890ab12
   }
 
   implicit def tuple3Reverse[A, B, C]: Reverse[(A, B, C), (C, B, A)] = new Reverse[(A, B, C), (C, B, A)] {

--- conflicted
+++ resolved
@@ -34,11 +34,7 @@
     FilterIndex.traverseFilterIndex[Stream, A](_.zipWithIndex)
 
   implicit def streamCons[A]: Cons[Stream[A], A] = new Cons[Stream[A], A]{
-<<<<<<< HEAD
-    def cons = SimplePrism[Stream[A], (A, Stream[A])]({
-=======
-    def _cons = SimplePrism[Stream[A], (A, Stream[A])]{
->>>>>>> 2bfaa7a3
+    def cons = SimplePrism[Stream[A], (A, Stream[A])]{
       case Empty    => Maybe.empty
       case x #:: xs => Maybe.just((x, xs))
     }{ case (a, s) => a #:: s }

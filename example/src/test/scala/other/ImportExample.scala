--- conflicted
+++ resolved
@@ -9,19 +9,11 @@
 
 object Custom {
 
-<<<<<<< HEAD
   import monocle.Lens
-  import monocle.function.Head
-
-  implicit val customHead = new Head[Custom, Int]{
-    def head = Lens((_: Custom).value)((v, c) => c.copy(value = v))
-=======
-  import monocle.SimpleLens
   import monocle.function.Field1
 
   implicit val customHead = new Field1[Custom, Int]{
-    def first = SimpleLens((_: Custom).value)((v, c) => c.copy(value = v))
->>>>>>> 8890ab12
+    def first = Lens((_: Custom).value)((v, c) => c.copy(value = v))
   }
 }
 

package monocle

import cats.arrow.{Category, Compose}
import cats.data.Xor
import cats.laws.discipline.arbitrary._
import cats.std.int._
import cats.std.string._
import monocle.law.discipline.{OptionalTests, PrismTests, SetterTests, TraversalTests}

<<<<<<< HEAD
class PrismSpec extends MonocleSuite {

  def right[E, A]: Prism[E Xor A, A] = Prism[E Xor A, A](_.toOption)(Xor.right)
=======
import scalaz._
import scalaz.std.list._

class PrismSpec extends MonocleSuite {

  def _right[E, A]: Prism[E \/ A, A] = Prism[E \/ A, A](_.toOption)(\/.right)
>>>>>>> f24bc89b

  checkAll("apply Prism", PrismTests(_right[String, Int]))

  checkAll("prism.asTraversal", OptionalTests(_right[String, Int].asOptional))
  checkAll("prism.asTraversal", TraversalTests(_right[String, Int].asTraversal))
  checkAll("prism.asSetter"   , SetterTests(_right[String, Int].asSetter))

  // test implicit resolution of type classes

  test("Prism has a Compose instance") {
<<<<<<< HEAD
    Compose[Prism].compose(right[String, Int], right[String, String Xor Int]).getOption(Xor.right(Xor.right(3))) shouldEqual Some(3)
=======
    Compose[Prism].compose(_right[String, Int], _right[String, String \/ Int]).getOption(\/-(\/-(3))) shouldEqual Some(3)
>>>>>>> f24bc89b
  }

  test("Prism has a Category instance") {
    Category[Prism].id[Int].getOption(3) shouldEqual Some(3)
  }

  test("only") {
    Prism.only(5).getOption(5) shouldEqual Some(())
  }

  test("below") {
    val _5s = Prism.only(5).below[List]
    _5s.getOption(List(1,2,3,4,5)) shouldEqual None
    _5s.getOption(List(5,5,5))     shouldEqual Some(List((), (), ()))
  }

}<|MERGE_RESOLUTION|>--- conflicted
+++ resolved
@@ -4,21 +4,13 @@
 import cats.data.Xor
 import cats.laws.discipline.arbitrary._
 import cats.std.int._
+import cats.std.list._
 import cats.std.string._
 import monocle.law.discipline.{OptionalTests, PrismTests, SetterTests, TraversalTests}
 
-<<<<<<< HEAD
 class PrismSpec extends MonocleSuite {
 
-  def right[E, A]: Prism[E Xor A, A] = Prism[E Xor A, A](_.toOption)(Xor.right)
-=======
-import scalaz._
-import scalaz.std.list._
-
-class PrismSpec extends MonocleSuite {
-
-  def _right[E, A]: Prism[E \/ A, A] = Prism[E \/ A, A](_.toOption)(\/.right)
->>>>>>> f24bc89b
+  def _right[E, A]: Prism[E Xor A, A] = Prism[E Xor A, A](_.toOption)(Xor.right)
 
   checkAll("apply Prism", PrismTests(_right[String, Int]))
 
@@ -29,11 +21,7 @@
   // test implicit resolution of type classes
 
   test("Prism has a Compose instance") {
-<<<<<<< HEAD
-    Compose[Prism].compose(right[String, Int], right[String, String Xor Int]).getOption(Xor.right(Xor.right(3))) shouldEqual Some(3)
-=======
-    Compose[Prism].compose(_right[String, Int], _right[String, String \/ Int]).getOption(\/-(\/-(3))) shouldEqual Some(3)
->>>>>>> f24bc89b
+    Compose[Prism].compose(_right[String, Int], _right[String, String Xor Int]).getOption(Xor.right(Xor.right(3))) shouldEqual Some(3)
   }
 
   test("Prism has a Category instance") {
